--- conflicted
+++ resolved
@@ -311,7 +311,6 @@
 				}
 			},
 			{
-<<<<<<< HEAD
 				"name": "Get Metadata1",
 				"type": "GetMetadata",
 				"dependsOn": [
@@ -322,128 +321,6 @@
 						]
 					}
 				],
-=======
-				"name": "MDB Structure Validation",
-				"type": "Script",
-				"dependsOn": [
-					{
-						"activity": "File Size Validation",
-						"dependencyConditions": [
-							"Succeeded"
-						]
-					}
-				],
-				"policy": {
-					"timeout": "0.12:00:00",
-					"retry": 2,
-					"retryIntervalInSeconds": 30,
-					"secureOutput": false,
-					"secureInput": false
-				},
-				"userProperties": [],
-				"linkedServiceName": {
-					"referenceName": "SnowflakeCN",
-					"type": "LinkedServiceReference"
-				},
-				"typeProperties": {
-					"scripts": [
-						{
-							"type": "Query",
-							"text": {
-								"value": "-- MDB Structure Validation using Snowflake's File Functions\n-- This simulates checking MDB table structure\nWITH required_tables AS (\n  SELECT table_name FROM VALUES \n    ('CITIES'),\n    ('INVOICES'), \n    ('BANKS')\n  AS t(table_name)\n),\nfile_validation AS (\n  SELECT \n    '@{concat(pipeline().parameters.sub_path, '/', pipeline().parameters.file_name)}' as file_path,\n    '@{activity('File Size Validation').output.size}' as file_size,\n    CASE \n      -- Basic file validation (since we can't directly read MDB structure in Snowflake)\n      WHEN '@{activity('File Size Validation').output.size}' < 1024 THEN 'File too small to contain required tables'\n      WHEN NOT ENDSWITH('@{pipeline().parameters.file_name}', '.mdb') THEN 'Invalid file format'\n      -- In production, you'd use external function or stored proc to validate MDB\n      -- For now, we'll assume structure validation passes for properly sized files\n      ELSE 'STRUCTURE_VALID'\n    END as structure_validation_result,\n    ARRAY_CONSTRUCT('CITIES', 'INVOICES', 'BANKS') as required_tables_list,\n    -- Simulate table existence check (in real scenario, use external function)\n    CASE \n      WHEN '@{activity('File Size Validation').output.size}' >= 1024 \n        AND ENDSWITH('@{pipeline().parameters.file_name}', '.mdb') \n        THEN ARRAY_CONSTRUCT('CITIES', 'INVOICES', 'BANKS')\n      ELSE ARRAY_CONSTRUCT()\n    END as found_tables,\n    CURRENT_TIMESTAMP() as validation_timestamp\n)\nSELECT \n  file_path,\n  file_size,\n  structure_validation_result,\n  required_tables_list,\n  found_tables,\n  -- Check if all required tables are present\n  CASE \n    WHEN structure_validation_result != 'STRUCTURE_VALID' THEN structure_validation_result\n    WHEN ARRAY_SIZE(ARRAY_INTERSECTION(required_tables_list, found_tables)) = ARRAY_SIZE(required_tables_list) \n      THEN 'TABLES_VALID'\n    ELSE CONCAT('Missing required tables: ', \n                ARRAY_TO_STRING(\n                  ARRAY_EXCEPT(required_tables_list, found_tables), ', '\n                )\n         )\n  END as final_validation_result,\n  validation_timestamp\nFROM file_validation;",
-								"type": "Expression"
-							}
-						}
-					],
-					"scriptBlockExecutionTimeout": "02:00:00"
-				}
-			},
-			{
-				"name": "MDB Structure Check",
-				"type": "IfCondition",
-				"dependsOn": [
-					{
-						"activity": "MDB Structure Validation",
-						"dependencyConditions": [
-							"Succeeded"
-						]
-					}
-				],
-				"userProperties": [],
-				"typeProperties": {
-					"expression": {
-						"value": "@equals(activity('MDB Structure Validation').output.resultSets[0].rows[0][5], 'TABLES_VALID')",
-						"type": "Expression"
-					},
-					"ifFalseActivities": [
-						{
-							"name": "Log MDB Structure Error",
-							"type": "Script",
-							"dependsOn": [],
-							"policy": {
-								"timeout": "0.12:00:00",
-								"retry": 0,
-								"retryIntervalInSeconds": 30,
-								"secureOutput": false,
-								"secureInput": false
-							},
-							"userProperties": [],
-							"linkedServiceName": {
-								"referenceName": "SnowflakeCN",
-								"type": "LinkedServiceReference"
-							},
-							"typeProperties": {
-								"scripts": [
-									{
-										"type": "NonQuery",
-										"text": {
-											"value": "INSERT INTO JAVATEST.JAVATEST1.PIPELINE_EXECUTION_LOG\n(LOG_ID, PIPELINE_NAME, PIPELINE_RUN_ID, STATUS, ERROR_TIME, TENANT_ID, COMPANY_ID, FILE_PATH, MESSAGE, ERROR_DETAILS)\nSELECT \n  UUID_STRING(),\n  'Ingest_test',\n  '@{pipeline().RunId}',\n  'STRUCTURE_VALIDATION_ERROR',\n  CURRENT_TIMESTAMP(),\n  '@{pipeline().parameters.tenant_id}',\n  '@{pipeline().parameters.company_id}',\n  '@{concat(pipeline().parameters.sub_path, '/', pipeline().parameters.file_name)}',\n  'MDB file structure validation failed',\n  OBJECT_CONSTRUCT(\n    'validationResult', '@{activity('MDB Structure Validation').output.resultSets[0].rows[0][5]}',\n    'requiredTables', PARSE_JSON('@{activity('MDB Structure Validation').output.resultSets[0].rows[0][3]}'),\n    'foundTables', PARSE_JSON('@{activity('MDB Structure Validation').output.resultSets[0].rows[0][4]}'),\n    'fileSize', '@{activity('MDB Structure Validation').output.resultSets[0].rows[0][1]}'\n  );",
-											"type": "Expression"
-										}
-									}
-								],
-								"scriptBlockExecutionTimeout": "02:00:00"
-							}
-						}
-					],
-					"ifTrueActivities": [
-						{
-							"name": "Log Structure Validation Success",
-							"type": "Script",
-							"dependsOn": [],
-							"policy": {
-								"timeout": "0.12:00:00",
-								"retry": 2,
-								"retryIntervalInSeconds": 30,
-								"secureOutput": false,
-								"secureInput": false
-							},
-							"userProperties": [],
-							"linkedServiceName": {
-								"referenceName": "SnowflakeCN",
-								"type": "LinkedServiceReference"
-							},
-							"typeProperties": {
-								"scripts": [
-									{
-										"type": "NonQuery",
-										"text": {
-											"value": "INSERT INTO JAVATEST.JAVATEST1.PIPELINE_EXECUTION_LOG\n(LOG_ID, PIPELINE_NAME, PIPELINE_RUN_ID, STATUS, START_TIME, TENANT_ID, COMPANY_ID, FILE_PATH, MESSAGE, ERROR_DETAILS)\nSELECT \n  UUID_STRING(),\n  'Ingest_test',\n  '@{pipeline().RunId}',\n  'STRUCTURE_VALIDATION_PASSED',\n  CURRENT_TIMESTAMP(),\n  '@{pipeline().parameters.tenant_id}',\n  '@{pipeline().parameters.company_id}',\n  '@{concat(pipeline().parameters.sub_path, '/', pipeline().parameters.file_name)}',\n  'MDB file structure validation passed - all required tables found',\n  OBJECT_CONSTRUCT(\n    'requiredTables', PARSE_JSON('@{activity('MDB Structure Validation').output.resultSets[0].rows[0][3]}'),\n    'foundTables', PARSE_JSON('@{activity('MDB Structure Validation').output.resultSets[0].rows[0][4]}'),\n    'validationResult', '@{activity('MDB Structure Validation').output.resultSets[0].rows[0][5]}'\n  );",
-											"type": "Expression"
-										}
-									}
-								],
-								"scriptBlockExecutionTimeout": "02:00:00"
-							}
-						}
-					]
-				}
-			},
-			{
-				"name": "Get Metadata1",
-				"type": "GetMetadata",
-				"dependsOn": [],
->>>>>>> be18dfc5
 				"policy": {
 					"timeout": "0.12:00:00",
 					"retry": 0,
@@ -972,22 +849,7 @@
 			"enable_business_rules_validation": {
 				"type": "bool",
 				"defaultValue": true
-			},
-<<<<<<< HEAD
-=======
-			"required_mdb_tables": {
-				"type": "array",
-				"defaultValue": [
-					"CITIES",
-					"INVOICES",
-					"BANKS"
-				]
-			},
-			"enable_structure_validation": {
-				"type": "bool",
-				"defaultValue": true
 			}
->>>>>>> be18dfc5
 		},
 		"variables": {
 			"ResolvedTenantID": {
